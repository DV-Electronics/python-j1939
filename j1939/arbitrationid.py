import logging

from j1939.pgn import PGN
from j1939.constants import *
import logging
logger = logging.getLogger(__name__)

logger = logging.getLogger(__name__)

class ArbitrationID(object):

    def __init__(self, priority=7, pgn=None, source_address=0, destination_address=None):
        """
        :param int priority:
            Between 0 and 7, where 0 is highest priority.

        :param :class:`can.protocols.j1939.PGN`/int pgn:
            The parameter group number.

        :param int source_address:
            Between 0 and 255.

        :param int destinaion_address:
            Between 0 and 255. Will trrow a ValueError if PGN does not allow a dest

        """
        self.priority = priority
        if pgn == None:
            pgn = PGN()

        if pgn and (not isinstance(pgn, PGN)):
            ValueError("pgn must have PGN type")
        self.pgn = pgn

        self.destination_address_value = None
        if pgn:
            if self.pgn.is_destination_specific:
                if destination_address is None:
                    self.destination_address_value = DESTINATION_ADDRESS_GLOBAL
                else:
                    if destination_address >= 0 and destination_address <= 255:
                        self.destination_address_value = destination_address
                        if  self.destination_address_value != pgn.pdu_specific:
                                logger.info("self.destination_address_value = %x, pgn.pdu_specific = %x" %
                                        (self.destination_address_value, pgn.pdu_specific))

                        assert( self.destination_address_value == pgn.pdu_specific)
                    else:
                        raise ValueError("desttiantion address must be in range (0-255)")

        self.source_address = source_address

    @property
    def can_id(self):
<<<<<<< HEAD
        logger.info("j1939.arbitrationid.can_id: self.pgn.is_destination_specific")
        logger.info("       self.pgn.is_destination_specific=%s" % self.pgn.is_destination_specific)
        logger.info("       self.source_address=%s" % self.source_address)
        logger.info("       self.destination_address_value=%s" % self.destination_address_value)
        logger.info("       self.pgn.value=0x%08x" % self.pgn.value)
        logger.info("       self.priority=%s" % self.priority)

        if self.pgn.is_destination_specific:
            # TODO: Not sure why I get the dest address in both the PGN and dest_addr...  In
            # any case if it's dest specificx and I have it in both, remove it from the pgn before
            # building the CAN ID
            if self.pgn.value & 0x00ff:
                return (self.source_address + (self.destination_address_value << 8) + ((self.pgn.value & 0xff00) << 8) + (self.priority << 26))
            else:
                return (self.source_address + (self.destination_address_value << 8) + (self.pgn.value << 8) + (self.priority << 26))
=======
        logger.info("can_id property: self.pgn.is_destination_specific=%s" % self.pgn.is_destination_specific)

        if self.pgn.is_destination_specific:
            logger.info("can_id: self.pgn.is_destination_specific, dest=%x, pgn_value=%x, pdu_format=0x%x, pdu_specific=0x%x, pri=%x" %
                    (self.destination_address_value,
                    self.pgn.value,
                    self.pgn.pdu_format,
                    self.pgn.pdu_specific,
                    self.priority))

            retval = (self.source_address +
                     ((self.pgn.value & 0xff00) + (self.destination_address_value) << 8)+
                     (self.priority << 26))
            logger.info("can_id: retval=0x%08x" % (retval))
            return retval
>>>>>>> fa28702d
        else:
            logger.info("can_id: NOT! self.pgn.is_destination_specific")
            return (self.source_address + (self.pgn.value << 8) + (self.priority << 26))

    @can_id.setter
    def can_id(self, canid):
        """
        Int between 0 and (2**29) - 1
        """
        logger.info("can_id setter: canid=0x%08x" % (canid))
        self.priority = (canid & 0x1C000000) >> 26
        self.pgn = PGN().from_can_id(canid)
        self.source_address = canid & 0x000000FF
        if self.pgn.is_destination_specific:
            self.destination_address_value = (canid & 0x0000FF00) >> 8


        logger.info("can_id: canid=0x%08x, priority=%x, pdu_format=%x, pdu_specific=%x, src=%x" %
                (canid,
                self.priority,
                self.pgn.pdu_format,
                self.pgn.pdu_specific,
                self.source_address))
    @property
    def destination_address(self):
        if self.pgn.is_destination_specific:
            return self.destination_address_value
        else:
            return None

    @destination_address.setter
    def destination_address(self, addr):
        if not self.pgn.is_destination_specific:
            raise ValueError("PGN is not dest specific: {:04x}".format(self.pgn))
        else:
            self.destination_address_value = addr


    @property
    def pgn(self):
        return self._pgn

    @pgn.setter
    def pgn(self, other):
        if other is None:
            self._pgn = PGN()
        elif not isinstance(other, PGN):
            self._pgn = PGN.from_value(other)
        else:
            self._pgn = other

    def __str__(self):
        logger.info("arbitrationid.__str__: pri:%s, pgn:%s, dest:%s, src:%s" %
                (self.priority, self.pgn, self.destination_address_value, self.source_address))
        if self.pgn.is_destination_specific:
            retval = "PRI=%d PGN=%6s DST=0x%.2x SRC=0x%.2x" % (
                self.priority, self.pgn, self.destination_address_value, self.source_address)
        else:
            retval = "PRI=%d PGN=%6s          SRC=0x%.2x " % (self.priority, self.pgn, self.source_address)
        return retval<|MERGE_RESOLUTION|>--- conflicted
+++ resolved
@@ -52,23 +52,6 @@
 
     @property
     def can_id(self):
-<<<<<<< HEAD
-        logger.info("j1939.arbitrationid.can_id: self.pgn.is_destination_specific")
-        logger.info("       self.pgn.is_destination_specific=%s" % self.pgn.is_destination_specific)
-        logger.info("       self.source_address=%s" % self.source_address)
-        logger.info("       self.destination_address_value=%s" % self.destination_address_value)
-        logger.info("       self.pgn.value=0x%08x" % self.pgn.value)
-        logger.info("       self.priority=%s" % self.priority)
-
-        if self.pgn.is_destination_specific:
-            # TODO: Not sure why I get the dest address in both the PGN and dest_addr...  In
-            # any case if it's dest specificx and I have it in both, remove it from the pgn before
-            # building the CAN ID
-            if self.pgn.value & 0x00ff:
-                return (self.source_address + (self.destination_address_value << 8) + ((self.pgn.value & 0xff00) << 8) + (self.priority << 26))
-            else:
-                return (self.source_address + (self.destination_address_value << 8) + (self.pgn.value << 8) + (self.priority << 26))
-=======
         logger.info("can_id property: self.pgn.is_destination_specific=%s" % self.pgn.is_destination_specific)
 
         if self.pgn.is_destination_specific:
@@ -84,7 +67,6 @@
                      (self.priority << 26))
             logger.info("can_id: retval=0x%08x" % (retval))
             return retval
->>>>>>> fa28702d
         else:
             logger.info("can_id: NOT! self.pgn.is_destination_specific")
             return (self.source_address + (self.pgn.value << 8) + (self.priority << 26))
